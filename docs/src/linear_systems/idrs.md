--- conflicted
+++ resolved
@@ -11,12 +11,10 @@
 
 ## Implementation details
 
-<<<<<<< HEAD
-The current implementation is based on the [MATLAB version](http://ta.twi.tudelft.nl/nw/users/gijzen/idrs.m) by Van Gijzen and Sonneveld. For background see [^Sonneveld2008], [^VanGijzen2011], [the IDR(s) webpage](http://ta.twi.tudelft.nl/nw/users/gijzen/IDR.html) and the IDR chapter in [^Meurant2020]. 
-=======
-The current implementation is based on the [MATLAB version](http://ta.twi.tudelft.nl/nw/users/gijzen/idrs.m) by Van Gijzen and Sonneveld. For background see [^Sonneveld2008], [^VanGijzen2011] and [the IDR(s) webpage](http://homepage.tudelft.nl/1w5b5/idrs-software.html).
->>>>>>> 1c5c21bc
+The current implementation is based on the [MATLAB version](http://ta.twi.tudelft.nl/nw/users/gijzen/idrs.m) by 
+Van Gijzen and Sonneveld. For background see [^Sonneveld2008], [^VanGijzen2011], [the IDR(s) webpage](http://homepage.tudelft.nl/1w5b5/idrs-software.html)
+and the IDR chapter in [^Meurant2020]. 
 
-[^Sonneveld2008]: IDR(s): a family of simple and fast algorithms for solving large nonsymmetric linear systems. P. Sonneveld and M. B. van Gijzen, SIAM J. Sci. Comput. Vol. 31, No. 2, pp. 1035--1062, 2008
-[^VanGijzen2011]: Algorithm 913: An Elegant IDR(s) Variant that Efficiently Exploits Bi-orthogonality Properties. M. B. van Gijzen and P. Sonneveld ACM Trans. Math. Software,, Vol. 38, No. 1, pp. 5:1-5:19, 2011
-[^Meurant2020]: The IDR family. G. Meurant and J. Duintjer Tebbens. In: Krylov Methods for Nonsymmetric Linear Systems. Springer Series in Computational Mathematics, vol 57. Springer, 2020. [doi:10.1007/978-3-030-55251-0_10](https://doi.org/10.1007/978-3-030-55251-0_10)+[^Sonneveld2008]: IDR(s): a family of simple and fast algorithms for solving large nonsymmetric linear systems. P. Sonneveld and M. B. van Gijzen SIAM J. Sci. Comput. Vol. 31, No. 2, pp. 1035--1062, 2008
+[^VanGijzen2011]: Algorithm 913: An Elegant IDR(s) Variant that Efficiently Exploits Bi-orthogonality Properties. M. B. van Gijzen and P. Sonneveld ACM Trans. Math. Software, Vol. 38, No. 1, pp. 5:1-5:19, 2011
+[^Meurant2020]: The IDR family. G. Meurant and J. Duintjer Tebbens. In: Krylov Methods for Nonsymmetric Linear Systems. Springer Series in Computational Mathematics, vol 57. Springer, 2020. [doi:10.1007/978-3-030-55251-0_10](https://doi.org/10.1007/978-3-030-55251-0_10)
