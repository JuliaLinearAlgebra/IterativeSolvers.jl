--- conflicted
+++ resolved
@@ -3,15 +3,6 @@
 
 export  A_mul_B
 
-<<<<<<< HEAD
-using   LinearMaps
-
-# Improve readability of iterative methods
-\(f::Function, b) = f(b)
-*(f::Function, b) = f(b)
-
-=======
->>>>>>> e89c202b
 #### Type-handling
 """
     Adivtype(A, b)
