julia 0.5

UnicodePlots
RecipesBase
SugarBLAS
LinearMaps
<<<<<<< HEAD
Compat 0.18.0
=======
Compat 0.17.0
>>>>>>> 83706c81
<|MERGE_RESOLUTION|>--- conflicted
+++ resolved
@@ -4,8 +4,4 @@
 RecipesBase
 SugarBLAS
 LinearMaps
-<<<<<<< HEAD
 Compat 0.18.0
-=======
-Compat 0.17.0
->>>>>>> 83706c81
