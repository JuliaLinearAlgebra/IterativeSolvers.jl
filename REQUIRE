julia 0.5

UnicodePlots
RecipesBase
SugarBLAS
<<<<<<< HEAD
LinearMaps
=======
Compat 0.17.0
>>>>>>> b6ecf507
<|MERGE_RESOLUTION|>--- conflicted
+++ resolved
@@ -3,8 +3,5 @@
 UnicodePlots
 RecipesBase
 SugarBLAS
-<<<<<<< HEAD
 LinearMaps
-=======
-Compat 0.17.0
->>>>>>> b6ecf507
+Compat 0.17.0