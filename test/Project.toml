[deps]
Documenter = "e30172f5-a6a5-5a46-863b-614d45cd2de4"
LinearAlgebra = "37e2e46d-f89d-539d-b4ee-838fcccc9c8e"
LinearMaps = "7a12625a-238d-50fd-b39a-03d52299707e"
Random = "9a3f8284-a2c9-5f02-9a11-845980a1fd5c"
RecipesBase = "3cdcf5f2-1ef4-517c-9805-6587b60abb01"
SparseArrays = "2f01184e-e22b-5df5-ae63-d93ebab69eaf"
Test = "8dfed614-e22c-5e08-85e1-65c5234f0b40"

[compat]
<<<<<<< HEAD
Documenter = "0.26, 1.0"
=======
Documenter = "0.26, 1.1"
>>>>>>> b9d8a1a8
LinearMaps = "3"
RecipesBase = "1"<|MERGE_RESOLUTION|>--- conflicted
+++ resolved
@@ -8,10 +8,6 @@
 Test = "8dfed614-e22c-5e08-85e1-65c5234f0b40"
 
 [compat]
-<<<<<<< HEAD
-Documenter = "0.26, 1.0"
-=======
-Documenter = "0.26, 1.1"
->>>>>>> b9d8a1a8
+Documenter = "0.26, 1.0, 1.1"
 LinearMaps = "3"
 RecipesBase = "1"