--- conflicted
+++ resolved
@@ -8,10 +8,6 @@
 Test = "8dfed614-e22c-5e08-85e1-65c5234f0b40"
 
 [compat]
-<<<<<<< HEAD
-Documenter = "0.26, 0.27"
-=======
-Documenter = "0.26, 1.0, 1.1"
->>>>>>> d32f5679
+Documenter = "0.26, 0.27, 1.0, 1.1"
 LinearMaps = "3"
 RecipesBase = "1"