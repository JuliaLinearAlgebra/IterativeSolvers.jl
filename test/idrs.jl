module TestIDRs

using IterativeSolvers
using Test
using Random
using LinearAlgebra
using SparseArrays

@testset "IDR(s)" begin

n = 10
m = 6
Random.seed!(1234567)

@testset "Matrix{$T}" for T in (Float32, Float64, ComplexF32, ComplexF64)
    A = rand(T, n, n) + n * I
    b = rand(T, n)
    reltol = √eps(real(T))

    @testset "Without residual smoothing" begin
        x, history = idrs(A, b, reltol=reltol, log=true)
        @test isa(history, ConvergenceHistory)
        @test history.isconverged
        @test norm(A * x - b) / norm(b) ≤ reltol
    end

    # with smoothing
    @testset "With residual smoothing" begin
        x, history = idrs(A, b; smoothing=true, log=true)
        @test history.isconverged
        @test norm(A*x - b) / norm(b) ≤ reltol
    end
end

@testset "SparseMatrixCSC{$T, $Ti}" for T in (Float64, ComplexF64), Ti in (Int64, Int32)
    A = sprand(T, n, n, 0.5) + n * I
    b = rand(T, n)
    reltol = √eps(real(T))

    x, history = idrs(A, b, log=true)
    @test history.isconverged
    @test norm(A * x - b) / norm(b) ≤ reltol
end

@testset "Maximum number of iterations" begin
    x, history = idrs(rand(5, 5), rand(5), log=true, maxiter=2)
    @test history.iters == 2
    @test length(history[:resnorm]) == 2
end

@testset "Near solution (#222)" begin
    x = rand(5)
    A = rand(5, 5)
    b = rand(5)

    x, history = idrs!(x, A, b, log=true)
    x_new = copy(x)
    x_new, history = idrs!(x_new, A, b, log=true)

    @test x_new ≈ x
end

<<<<<<< HEAD
end

end # module
=======
@testset "Termination criterion" begin
    for T in (Float32, Float64, ComplexF32, ComplexF64)
        A = T[ 2 -1  0
              -1  2 -1
               0 -1  2]
        n = size(A, 2)
        b = ones(T, n)
        x0 = A \ b
        perturbation = 10 * sqrt(eps(real(T))) * T[(-1)^i for i in 1:n]

        # If the initial residual is small and a small relative tolerance is used,
        # many iterations are necessary
        x = x0 + perturbation
        initial_residual = norm(A * x - b)
        x, ch = idrs!(x, A, b, log=true)
        @test 2 ≤ niters(ch) ≤ n

        # If the initial residual is small and a large absolute tolerance is used,
        # no iterations are necessary
        x = x0 + perturbation
        initial_residual = norm(A * x - b)
        x, ch = idrs!(x, A, b, abstol=2*initial_residual, reltol=zero(real(T)), log=true)
        @test niters(ch) == 0
    end
end

end
>>>>>>> c0a9e443
<|MERGE_RESOLUTION|>--- conflicted
+++ resolved
@@ -60,11 +60,6 @@
     @test x_new ≈ x
 end
 
-<<<<<<< HEAD
-end
-
-end # module
-=======
 @testset "Termination criterion" begin
     for T in (Float32, Float64, ComplexF32, ComplexF64)
         A = T[ 2 -1  0
@@ -92,4 +87,5 @@
 end
 
 end
->>>>>>> c0a9e443
+
+end # module